--- conflicted
+++ resolved
@@ -42,6 +42,7 @@
 @import url('https://fonts.googleapis.com/css2?family=Inter:wght@400;500;600;700&display=swap');
 @import url('https://fonts.googleapis.com/css2?family=Poppins:wght@700&display=swap');
 @import url('https://fonts.googleapis.com/css2?family=DM+Sans:wght@400;500&display=swap');
+@import url('https://fonts.googleapis.com/css2?family=DM+Sans:wght@400;500&display=swap');
 
 :root {
     --bg-color: #f3f4f6;
@@ -55,6 +56,7 @@
     --success-color: #16a34a;
     --info-color: #0ea5e9;
     --animation-duration: 0.3s;
+    --animation-duration: 0.3s;
 }
 
 body {
@@ -67,10 +69,12 @@
     justify-content: center;
     align-items: center;
     min-height: 100vh;
+    min-height: 100vh;
     background-image: linear-gradient(to bottom, #f3f4f6, #d9dee7);
     background-size: 200% 200%;
     animation: gradientAnimation 3s ease infinite;
     overflow: hidden;
+    overflow: hidden;
 }
 
 @keyframes gradientAnimation {
@@ -85,26 +89,6 @@
     }
 }
 
-<<<<<<< HEAD
-=======
-.wrapper {
-    background-color: var(--card-bg);
-    border-radius: 0.75rem;
-    box-shadow: 0 4px 6px -1px rgba(0, 0, 0, 0.1), 0 2px 4px -1px rgba(0, 0, 0, 0.06);
-    padding: 2rem 2.5rem;
-    width: 100%;
-    max-width: 700px;
-    max-height: calc(100vh - 40px);
-    overflow-y: auto;
-    
-    &::-webkit-scrollbar {
-        display: none;
-    }
-    -ms-overflow-style: none;
-    scrollbar-width: none;
-}
-
->>>>>>> 6fff4887
 h1 {
     font-family: 'Poppins', sans-serif;
     font-weight: 700;
@@ -129,11 +113,7 @@
         transform: scale(1);
     }
     to {
-<<<<<<< HEAD
         transform: scale(1.02);
-=======
-        transform: scale(1.04);
->>>>>>> 6fff4887
     }
 }
 
@@ -211,10 +191,7 @@
     outline: none;
     border-color: var(--primary-color);
     box-shadow: 0 0 0 0.125rem rgba(78, 93, 120, 0.25);
-<<<<<<< HEAD
     transform: scale(1.01);
-=======
->>>>>>> 6fff4887
 }
 
 .password-input-wrapper {
@@ -243,11 +220,7 @@
 
 .view-password-button:hover {
     color: var(--primary-color);
-<<<<<<< HEAD
     opacity: 0.8;
-=======
-    opacity: 0.7;
->>>>>>> 6fff4887
 }
 
 select {
@@ -257,6 +230,7 @@
     font-size: 1rem;
     color: var(--text-primary);
     background-color: #ffffff;
+    transition: border-color 0.2s ease;
     transition: border-color 0.2s ease;
     font-family: "DM Sans", sans-serif;
     width: 100%;
@@ -274,6 +248,7 @@
     outline: none;
     border-color: var(--primary-color);
     box-shadow: 0 0 0 0.125rem rgba(78, 93, 120, 0.25);
+    box-shadow: 0 0 0 0.125rem rgba(78, 93, 120, 0.25);
 }
 
 .select-wrapper {
@@ -295,21 +270,14 @@
     font-size: 1rem;
     font-weight: 500;
     cursor: pointer;
-<<<<<<< HEAD
     transition: transform var(--animation-duration) ease, box-shadow 0.2s ease;
-=======
-    transition: box-shadow 0.2s ease;
->>>>>>> 6fff4887
     font-family: "DM Sans", sans-serif;
     position: relative;
     overflow: hidden;
 }
 
 button:hover {
-<<<<<<< HEAD
     transform: translateY(-2px) scale(1.02);
-=======
->>>>>>> 6fff4887
     box-shadow: 0 1px 3px rgba(0, 0, 0, 0.1);
 }
 
@@ -326,16 +294,13 @@
     text-align: right;
     display: inline-block;
     transition: color var(--animation-duration) ease, opacity var(--animation-duration) ease;
+    transition: color var(--animation-duration) ease, opacity var(--animation-duration) ease;
 }
 
 .forgot-password:hover {
     color: var(--primary-color);
     text-decoration: none;
-<<<<<<< HEAD
     opacity: 0.8;
-=======
-    opacity: 0.7;
->>>>>>> 6fff4887
 }
 
 .link-button {
@@ -348,16 +313,13 @@
     font-weight: 500;
     padding: 0;
     transition: color var(--animation-duration) ease, opacity 0.3s ease;
+    transition: color var(--animation-duration) ease, opacity 0.3s ease;
 }
 
 .link-button:hover {
     color: var(--primary-color);
     text-decoration: none;
-<<<<<<< HEAD
     opacity: 0.8;
-=======
-    opacity: 0.7;
->>>>>>> 6fff4887
 }
 
 .error-message {
@@ -379,12 +341,18 @@
     align-items: center;
     gap: 0.5rem;
     margin-top: 0.5rem;
+    justify-content: center;
+    align-items: center;
+    gap: 0.5rem;
+    margin-top: 0.5rem;
 }
 
 .registration-options .divider {
     display: flex;
+    display: flex;
     align-items: center;
     justify-content: center;
+    padding: 0 0.25rem;
     padding: 0 0.25rem;
 }
 
@@ -392,6 +360,9 @@
     margin: 0;
     color: var(--text-secondary);
     font-size: 0.9rem;
+    margin: 0;
+    color: var(--text-secondary);
+    font-size: 0.9rem;
 }
 
 .form-switch {
@@ -412,7 +383,6 @@
     transition: color var(--animation-duration) ease, opacity 0.3s ease;
 }
 
-<<<<<<< HEAD
 #background-video {
     position: fixed;
     top: 0;
@@ -431,10 +401,4 @@
     align-items: center;
     width: 100vw;
     height: 100vh;
-=======
-.form-switch .link-button:hover {
-    color: var(--primary-color);
-    text-decoration: none;
-    opacity: 0.7;
->>>>>>> 6fff4887
 }