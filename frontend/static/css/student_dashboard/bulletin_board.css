--- conflicted
+++ resolved
@@ -939,51 +939,6 @@
   }
 }
 
-<<<<<<< HEAD
-.image-modal {
-  display: none;
-  position: fixed;
-  z-index: 1000;
-  left: 0;
-  top: 0;
-  width: 100%;
-  height: 100%;
-  overflow: auto;
-  background-color: rgba(0, 0, 0, 0.9);
-  display: flex;
-  align-items: center;
-  justify-content: center;
-}
-
-.image-modal img {
-  max-width: 90%;
-  max-height: 90%;
-  display: block;
-  margin: auto;
-  object-fit: contain;
-}
-
-.image-modal .close-button {
-  position: absolute;
-  top: 15px;
-  right: 35px;
-  color: #f1f1f1;
-  font-size: 40px;
-  font-weight: bold;
-  transition: 0.3s;
-  cursor: pointer;
-  z-index: 1001;
-}
-
-.image-modal .close-button:hover,
-.image-modal .close-button:focus {
-  color: #bbb;
-  text-decoration: none;
-  cursor: pointer;
-}
-
-=======
->>>>>>> cb75fdad
 .expandable-image {
   cursor: pointer;
 }