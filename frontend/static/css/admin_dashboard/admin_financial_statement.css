--- conflicted
+++ resolved
@@ -273,16 +273,6 @@
 }
 
 .table-responsive-container {
-<<<<<<< HEAD
-  max-height: 600px;
-  overflow-y: auto;
-  -ms-overflow-style: none;
-  scrollbar-width: none;
-  border-radius: var(--org-radius-md);
-  margin-top: 20px;
-  box-shadow: var(--org-shadow-sm);
-  border: 1px solid var(--org-primary-light);
-=======
     max-height: 400px;
     overflow-y: auto;
     -ms-overflow-style: none;
@@ -291,7 +281,6 @@
     margin-top: 20px;
     box-shadow: var(--org-shadow-sm);
     border: 1px solid var(--org-primary-light);
->>>>>>> eea5b912
 }
 
 .table-responsive-container::-webkit-scrollbar {
